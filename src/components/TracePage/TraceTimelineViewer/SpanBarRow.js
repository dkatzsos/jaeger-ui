// Copyright (c) 2017 Uber Technologies, Inc.
//
// Permission is hereby granted, free of charge, to any person obtaining a copy
// of this software and associated documentation files (the "Software"), to deal
// in the Software without restriction, including without limitation the rights
// to use, copy, modify, merge, publish, distribute, sublicense, and/or sell
// copies of the Software, and to permit persons to whom the Software is
// furnished to do so, subject to the following conditions:
//
// The above copyright notice and this permission notice shall be included in
// all copies or substantial portions of the Software.
//
// THE SOFTWARE IS PROVIDED "AS IS", WITHOUT WARRANTY OF ANY KIND, EXPRESS OR
// IMPLIED, INCLUDING BUT NOT LIMITED TO THE WARRANTIES OF MERCHANTABILITY,
// FITNESS FOR A PARTICULAR PURPOSE AND NONINFRINGEMENT. IN NO EVENT SHALL THE
// AUTHORS OR COPYRIGHT HOLDERS BE LIABLE FOR ANY CLAIM, DAMAGES OR OTHER
// LIABILITY, WHETHER IN AN ACTION OF CONTRACT, TORT OR OTHERWISE, ARISING FROM,
// OUT OF OR IN CONNECTION WITH THE SOFTWARE OR THE USE OR OTHER DEALINGS IN
// THE SOFTWARE.

import React from 'react';
import PropTypes from 'prop-types';

import TimelineRow from './TimelineRow';
import SpanTreeOffset from './SpanTreeOffset';
import SpanBar from './SpanBar';
import Ticks from './Ticks';

import './SpanBarRow.css';

export default function SpanBarRow(props) {
  const {
    className,
    color,
    columnDivision,
    depth,
    isChildrenExpanded,
    isDetailExapnded,
    isFilteredOut,
    isParent,
    label,
    onDetailToggled,
    onChildrenToggled,
    numTicks,
    operationName,
    rpc,
    serviceName,
    showErrorIcon,
    viewEnd,
    viewStart,
  } = props;

  const labelDetail = `${serviceName}::${operationName}`;
  let longLabel;
  let hintSide;
  if (viewStart > 1 - viewEnd) {
    longLabel = `${labelDetail} | ${label}`;
    hintSide = 'left';
  } else {
    longLabel = `${label} | ${labelDetail}`;
    hintSide = 'right';
  }
  return (
    <TimelineRow
      className={`
        span-row
        ${className || ''}
        ${isDetailExapnded ? 'is-expanded' : ''}
        ${isFilteredOut ? 'is-filtered-out' : ''}
      `}
    >
<<<<<<< HEAD
      <TimelineRow.Cell className="span-name-column" width={columnDivision}>
        <div className="span-name-wrapper" title={title}>
=======
      <TimelineRow.Left className="span-name-column">
        <div className="span-name-wrapper">
>>>>>>> d68662c7
          <SpanTreeOffset
            level={depth + 1}
            hasChildren={isParent}
            childrenVisible={isChildrenExpanded}
            onClick={onChildrenToggled}
          />
          <a
            className={`span-name ${isDetailExapnded ? 'is-detail-expanded' : ''}`}
            aria-checked={isDetailExapnded}
            onClick={onDetailToggled}
            role="switch"
            style={{ borderColor: color }}
            tabIndex="0"
          >
            <span
              className={`span-svc-name ${isParent && !isChildrenExpanded ? 'is-children-collapsed' : ''}`}
            >
              {showErrorIcon && <i aria-hidden="true" className="icon warning circle red" />}
              {serviceName}{' '}
              {rpc &&
                <span>
                  <i className="long arrow right icon" style={{ float: 'none' }} />
                  <i className="circle icon" style={{ color: rpc.color }} />
                  {rpc.serviceName}
                </span>}
            </span>
            <span className="endpoint-name mb1 pl1 h6">
              {rpc ? rpc.operationName : operationName}
            </span>
          </a>
        </div>
      </TimelineRow.Cell>
      <TimelineRow.Cell
        className="span-view"
        style={{ cursor: 'pointer' }}
        width={1 - columnDivision}
        onClick={onDetailToggled}
      >
        <Ticks numTicks={numTicks} />
        <SpanBar
          rpc={rpc}
          viewStart={viewStart}
          viewEnd={viewEnd}
          color={color}
          shortLabel={label}
          longLabel={longLabel}
          hintSide={hintSide}
        />
      </TimelineRow.Cell>
    </TimelineRow>
  );
}

SpanBarRow.propTypes = {
  className: PropTypes.string,
  color: PropTypes.string.isRequired,
  columnDivision: PropTypes.number.isRequired,
  depth: PropTypes.number.isRequired,
  isChildrenExpanded: PropTypes.bool.isRequired,
  isDetailExapnded: PropTypes.bool.isRequired,
  isFilteredOut: PropTypes.bool.isRequired,
  isParent: PropTypes.bool.isRequired,
  label: PropTypes.string.isRequired,
  onDetailToggled: PropTypes.func.isRequired,
  onChildrenToggled: PropTypes.func.isRequired,
  operationName: PropTypes.string.isRequired,
  numTicks: PropTypes.number.isRequired,
  rpc: PropTypes.shape({
    viewStart: PropTypes.number,
    viewEnd: PropTypes.number,
    color: PropTypes.string,
    operationName: PropTypes.string,
    serviceName: PropTypes.string,
  }),
  serviceName: PropTypes.string.isRequired,
  showErrorIcon: PropTypes.bool.isRequired,
  viewEnd: PropTypes.number.isRequired,
  viewStart: PropTypes.number.isRequired,
};

SpanBarRow.defaultProps = {
  className: '',
  rpc: null,
};<|MERGE_RESOLUTION|>--- conflicted
+++ resolved
@@ -69,13 +69,8 @@
         ${isFilteredOut ? 'is-filtered-out' : ''}
       `}
     >
-<<<<<<< HEAD
       <TimelineRow.Cell className="span-name-column" width={columnDivision}>
-        <div className="span-name-wrapper" title={title}>
-=======
-      <TimelineRow.Left className="span-name-column">
         <div className="span-name-wrapper">
->>>>>>> d68662c7
           <SpanTreeOffset
             level={depth + 1}
             hasChildren={isParent}
