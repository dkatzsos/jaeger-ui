// Copyright (c) 2017 Uber Technologies, Inc.
//
// Permission is hereby granted, free of charge, to any person obtaining a copy
// of this software and associated documentation files (the "Software"), to deal
// in the Software without restriction, including without limitation the rights
// to use, copy, modify, merge, publish, distribute, sublicense, and/or sell
// copies of the Software, and to permit persons to whom the Software is
// furnished to do so, subject to the following conditions:
//
// The above copyright notice and this permission notice shall be included in
// all copies or substantial portions of the Software.
//
// THE SOFTWARE IS PROVIDED "AS IS", WITHOUT WARRANTY OF ANY KIND, EXPRESS OR
// IMPLIED, INCLUDING BUT NOT LIMITED TO THE WARRANTIES OF MERCHANTABILITY,
// FITNESS FOR A PARTICULAR PURPOSE AND NONINFRINGEMENT. IN NO EVENT SHALL THE
// AUTHORS OR COPYRIGHT HOLDERS BE LIABLE FOR ANY CLAIM, DAMAGES OR OTHER
// LIABILITY, WHETHER IN AN ACTION OF CONTRACT, TORT OR OTHERWISE, ARISING FROM,
// OUT OF OR IN CONNECTION WITH THE SOFTWARE OR THE USE OR OTHER DEALINGS IN
// THE SOFTWARE.

import React from 'react';

import AccordianKeyValues from './AccordianKeyValues';
import AccordianLogs from './AccordianLogs';
import { formatDuration } from '../utils';
import type { XformedSpan, XformedTrace } from '../transforms';

import './index.css';

type SpanDetailProps = {
  span: XformedSpan,
  trace: XformedTrace,
};

export default function SpanDetail(props: SpanDetailProps) {
  const { span, trace } = props;
  return (
    <div>
      <div>
        <h3 className="mb1">
          {span.operationName}
        </h3>
        <div>
          <div className="inline-block mr1">
            <strong>Service: </strong>
            <span>
              {span.process.serviceName}
            </span>
          </div>
          <div className="inline-block mr1">
            <strong>Duration: </strong>
            <span>
              {formatDuration(span.duration)}
            </span>
          </div>
          <div className="inline-block mr1">
            <strong>Start Time: </strong>
            <span>
              {formatDuration(span.relativeStartTime)}
            </span>
          </div>
        </div>
        <hr />
      </div>
      <div>
        <div>
          <AccordianKeyValues data={span.tags} highContrast label="Tags" />
          {span.process &&
            span.process.tags &&
            <AccordianKeyValues data={span.process.tags} highContrast label="Process" />}
        </div>
        {span.logs && span.logs.length > 0 && <AccordianLogs logs={span.logs} timestamp={trace.startTime} />}

        <small className="SpanDetail--debugInfo">
          <span className="SpanDetail--debugLabel" data-label="SpanID:" />{' '}
          <span className="SpanDetail--debugValue">{span.spanID}</span>
        </small>
      </div>
    </div>
  );
<<<<<<< HEAD
}
SpanDetail.propTypes = {
  span: PropTypes.object,
  timestampOrigin: PropTypes.object,
};
=======
}
>>>>>>> 5c7f896e
<|MERGE_RESOLUTION|>--- conflicted
+++ resolved
@@ -78,12 +78,4 @@
       </div>
     </div>
   );
-<<<<<<< HEAD
-}
-SpanDetail.propTypes = {
-  span: PropTypes.object,
-  timestampOrigin: PropTypes.object,
-};
-=======
-}
->>>>>>> 5c7f896e
+}