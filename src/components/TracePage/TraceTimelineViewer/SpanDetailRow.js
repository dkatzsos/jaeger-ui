--- conflicted
+++ resolved
@@ -60,22 +60,7 @@
   } = props;
   return (
     <TimelineRow className={`detail-row ${isFilteredOut ? 'is-filtered-out' : ''}`}>
-<<<<<<< HEAD
       <TimelineRow.Cell width={columnDivision}>
-        <div className="detail-row-name-column">
-          <SpanTreeOffset level={span.depth + 1} />
-          <span>
-            <span
-              className="detail-row-expanded-accent"
-              onClick={detailToggle}
-              style={{ borderColor: color }}
-            />
-          </span>
-        </div>
-      </TimelineRow.Cell>
-      <TimelineRow.Cell width={1 - columnDivision}>
-=======
-      <TimelineRow.Left className="detail-row-name-column">
         <SpanTreeOffset level={span.depth + 1} />
         <span>
           <span
@@ -84,9 +69,8 @@
             style={{ borderColor: color }}
           />
         </span>
-      </TimelineRow.Left>
-      <TimelineRow.Right>
->>>>>>> d68662c7
+      </TimelineRow.Cell>
+      <TimelineRow.Cell width={1 - columnDivision}>
         <div className="p2 detail-info-wrapper" style={{ borderTopColor: color }}>
           <SpanDetail
             detailState={detailState}
