--- conflicted
+++ resolved
@@ -23,12 +23,9 @@
 import type { RouterHistory, Match } from 'react-router-dom';
 import { bindActionCreators } from 'redux';
 
-<<<<<<< HEAD
-import { trackFilter, trackRange } from './index.track';
-=======
 import ArchiveNotifier from './ArchiveNotifier';
 import { actions as archiveActions } from './ArchiveNotifier/duck';
->>>>>>> 00ee2823
+import { trackFilter, trackRange } from './index.track';
 import type { CombokeysHandler, ShortcutCallbacks } from './keyboard-shortcuts';
 import { init as initShortcuts, reset as resetShortcuts } from './keyboard-shortcuts';
 import { cancel as cancelScroll, scrollBy, scrollTo } from './scroll-page';
