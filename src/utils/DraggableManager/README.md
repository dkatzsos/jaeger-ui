# DraggbleManager Information and Demo

In the `src/utils/DraggableManager/demo` folder there is a small project that demonstrates the use of the
`DraggableManager` utility.

The demo contains two components:

* `DividerDemo`, which occupies the top half of the web page
* `RegionDemo`, which occupies the bottom half of the web page, as shown in the GIF, below

![GIF of Demo](demo/demo-ux.gif)

## Caveat

<<<<<<< HEAD
This DraggableManager utility does not actually "drag" anything, it does not move or drag DOM elements, it
just tells us where the mouse is while the mouse is down. Primarily, it listens for `mousedown` and subsequent
`mousemove` and then finally `mouseup` events. (It listens to `window` for the `mousemove` and `mouseup`
events.)

What we do with that information is up to us. This is mentioned because you need to handle the
DraggableManager callbacks _to create the illusion of dragging_.
=======
This DraggableManager utility does not actually "drag" anything, it does not move or drag DOM elements, it just tells us where the mouse is while the mouse is down. Primarily, it listens for `mousedown` and subsequent `mousemove` and then finally `mouseup` events. (It listens to `window` for the `mousemove` and `mouseup` events.)

What we do with that information is up to us. This is mentioned because you need to handle the DraggableManager callbacks _to create the illusion of dragging_.
>>>>>>> 4e7fc85d

## In brief

DraggableManager instances provide three (and a half) conveniences:

* Handle mouse events related to dragging.
<<<<<<< HEAD
* Maps `MouseEvent.clientX` from the
  [client area](https://developer.mozilla.org/en-US/docs/Web/API/MouseEvent/clientX) to the local context
  (yielding `x` (pixels) and `value` (0 -> 1, e.g, `x/width`)).
* Maintains a sense of state in terms of whether or not the subject DOM element is being dragged. For example,
  it fires `onMouseMove` callbacks when not being dragged and `onDragMove` when being dragged.
=======
* Maps `MouseEvent.clientX` from the [client area](https://developer.mozilla.org/en-US/docs/Web/API/MouseEvent/clientX) to the local context (yielding `x` (pixels) and `value` (0 -> 1, e.g, `x/width`)).
* Maintains a sense of state in terms of whether or not the subject DOM element is being dragged. For example, it fires `onMouseMove` callbacks when not being dragged and `onDragMove` when being dragged.
>>>>>>> 4e7fc85d
* Two other minor conveniences (relating to window events)

And, DraggableManager instances have two (or three) primary requirements:

* Mouse events need to be piped into it
* The `getBounds()` constructor parameter must be provided
* At least some of the callbacks need to be handled

## Conveniences

### Handles the mouse events related to dragging

For the purposes of handling mouse events related to the intended dragging functionality, DraggableManager
instances expose the following methods (among others):

* `handleMouseEnter`
* `handleMouseMove`
* `handleMouseLeave`
* `handleMouseDown`

To use a DraggableManager instance, relevant mouse events should be piped to the above handlers:

```html
<div className="DividerDemo--realm">
  <div className="DividerDemo--divider" onMouseDown={this._dragManager.handleMouseDown} />
</div>
```

Note: Not all handlers are always necessary. See "Mouse events need to be piped into it" for more details.

### Maps the `clientX` to `x` and `value`

<<<<<<< HEAD
`MouseEvent` (and `SyntheticMouseEvent`) events provide the
[`clientX`](https://developer.mozilla.org/en-US/docs/Web/API/MouseEvent/clientX) property, which generally
needs some adjustments before it's useful. For instance, in the following snippet we transform `clientX` to
the `x` within the `<div>`. The `value` is simply the `x/width` ratio, which is pretty much the percent but
divided by `100`.
=======
`MouseEvent` (and `SyntheticMouseEvent`) events provide the [`clientX`](https://developer.mozilla.org/en-US/docs/Web/API/MouseEvent/clientX) property, which generally needs some adjustments before it's useful. For instance, in the following snippet we transform `clientX` to the `x` within the `<div>`. The `value` is simply the `x/width` ratio, which is pretty much the percent but divided by `100`.
>>>>>>> 4e7fc85d

```jsx
<div className="DividerDemo--realm">
  <div
    className="DividerDemo--divider"
    onMouseDown={event => {
      const { clientX, target } = event;
      const { left, width } = target.getBoundingClientRect();
      const localX = clientX - left;
      console.log('within the client area, x:', clientX);
      console.log('within the div, x:        ', localX);
      console.log('position along the width: ', localX / width);
    }}
  />
</div>;
```

<<<<<<< HEAD
In other words, DraggableManager instances convert the data to the relevant context. (The "relevant context"
is, naturally, varies... see the `getBounds()` constructor parameter below).
=======
In other words, DraggableManager instances convert the data to the relevant context. (The "relevant context" is, naturally, varies... see the `getBounds()` constructor parameter below).
>>>>>>> 4e7fc85d

### Maintains a sense of state

The callbacks for DraggableManager instances are:

* onMouseEnter
* onMouseLeave
* onMouseMove
* onDragStart
* onDragMove
* onDragEnd
<<<<<<< HEAD
=======

Implicit in the breakdown of the callbacks is the notion that `onDrag*` callbacks are fired when dragging and `onMouse*` callbacks are issued, otherwise.
>>>>>>> 4e7fc85d

Implicit in the breakdown of the callbacks is the notion that `onDrag*` callbacks are fired when dragging and
`onMouse*` callbacks are issued, otherwise.

<<<<<<< HEAD
Therefore, using the DraggableManager util relieves us of the necessity of keeping track of whether we are
currently dragging or not.

=======
>>>>>>> 4e7fc85d
### Two other minor conveniences

When dragging starts, the util then switches over to listening to window events (`mousemove` and `mouseup`).
This prevents the dragging from having strange behavior if / when the user moves the mouse anywhere on the
page.

Last but not least...

<<<<<<< HEAD
The util listens for window resize events and makes adjustments accordingly, preventing things from going
crazy (due to miscalibration) if the user resizes the window. This primary relates to the `getBounds()`
constructor option (see below).
=======
The util listens for window resize events and makes adjustments accordingly, preventing things from going crazy (due to miscalibration) if the user resizes the window. This primary relates to the `getBounds()` constructor option (see below).
>>>>>>> 4e7fc85d

## Requirements

### Mouse events need to be piped into it

In my use, DraggbaleManager instances become the receiver of the relevant mouse events instead of handlers on
the React component.

For instance, if implementing a draggable divider (see `DividerDemo.js` and the top half of the gif), only
`onMouseDown` needs to be handled:

```jsx
<div className="DividerDemo--realm">
  <div className="DividerDemo--divider" onMouseDown={this._dragManager.handleMouseDown} />
<<<<<<< HEAD
</div>;
=======
</div>
>>>>>>> 4e7fc85d
```

But, if implementing the ability to drag a sub-range (see `RegionDemo.js` and the bottom of demo gif), you
generally want to show a vertical line at the mouse cursor until the dragging starts (`onMouseDown`), then you
want to draw the region being dragged. So, the `onMouseMove`, `onMouseLeave` and `onMouseDown` handlers are
necessary:

```jsx
<div
  className="RegionDemo--realm"
  onMouseDown={this._dragManager.handleMouseDown}
  onMouseMove={this._dragManager.handleMouseMove}
  onMouseLeave={this._dragManager.handleMouseMove}
>
  {/* Draw visuals for the currently dragged range, otherwise empty */}
</div>;
```

### `getBounds()` constructor parameter

The crux of the conversion from `clientX` to `x` and `value` is the `getBounds()` constructor parameter.

The function is a required constructor parameter, and it must return a `DraggableBounds` object:

```
type DraggableBounds = {
  clientXLeft: number,
  maxValue?: number,
  minValue?: number,
  width: number,
};
```

This generally amounts to calling
[`Element#getBoundingClientRect()`](https://developer.mozilla.org/en-US/docs/Web/API/Element/getBoundingClientRect)
on the DOM element that defines the valid dragging range.

For instance, in the `DividerDemo`, the function used is `DivideDemo#_getDraggingBounds()`:

```js
_getDraggingBounds = (): DraggableBounds => {
  if (!this._realmElm) {
    throw new Error('invalid state');
  }
  const { left: clientXLeft, width } = this._realmElm.getBoundingClientRect();
  return {
    clientXLeft,
    width,
    maxValue: 0.98,
    minValue: 0.02,
  };
};
```

In the snippet above, `this._realmElm` is the `<div>` that fills the green draggable region.

On the other hand, if you need more flexibility, this function can ignore the DOM altogether and do something
else entirely. It just needs to return an object with `clientXLeft` and `width` properties, at the minimum.

<<<<<<< HEAD
`maxValue` and `minValue` are optional and will restrict the extent of the dragging. They are in terms of
`value`, not `x`.

=======
>>>>>>> 4e7fc85d
### The callbacks need to be handled

Last but not least, if the callbacks are ignored, nothing happens.

In the `DividerDemo`, we're only interested in repositioning the divider when it is dragged. We don't care
about mouse related callbacks. So, only the drag related callbacks are handled. And, all of the drag callbacks
are handled in the same way: we update the position of the divider. Done. See
`DividerDemo#_handleDragEvent()`.

In the other scenario, `RegionDemo`, we care about showing the red vertical line for mouse-over. This sort of
indicates to the user they can click and drag, and when they drag we want to show a region that spans the
current drag. So, we handle the mousemove and mouseleave callbacks along with the drag callbacks.

The `RegionDemo` is a bit more involved, so, to break down how we handle the callbacks... First, we store the
following state (in the parent element, incidentally):

* `regionCursor` is where we draw the cursor indicator (a red vertical line, in the demo).
<<<<<<< HEAD
* `regionDragging` represents the start (at index `0`) and current position (at index `1`) of the region
  currently being dragged.
=======
* `regionDragging` represents the start (at index `0`) and current position (at index `1`) of the region currently being dragged.
>>>>>>> 4e7fc85d

```
{
  regionCursor: ?number,
  regionDragging: ?[number, number],
}
```

Then, we handle the callbacks as follows:

* `onMouseMove`
  * Set `regionCursor` to `value`
  * This allows us to draw the red vertical line at the cursor
* `onMouseLeave`
  * Set `regionCursor` to `null`
  * So we know not to draw the red vertical line
* `onDragStart`
  * Set `regionDragging` to `[value, value]`
  * This allows us to draw the dragging region
* `onDragMove`
  * Set `regionDragging` to `[regionDragging[0], value]`
<<<<<<< HEAD
  * Again, for drawing the dragging region. We keep `regionDragging[0]` as-is so we always know where the drag
    started
* `onDragEnd`
  * Set `regionDragging` to `null`, set `regionCursor` to `value`
  * Setting `regionDragging` to `null` lets us know not to draw the region, and setting `regionCursor` lets us
    know to draw the cursor right where the user left off

This is a contrived demo, so `onDragEnd` is kind of boring... Usually we would do something more interesting
with the final `x` or `value`.
=======
  * Again, for drawing the dragging region. We keep `regionDragging[0]` as-is so we always know where the drag started
* `onDragEnd`
  * Set `regionDragging` to `null`, set `regionCursor` to `value`
  * Setting `regionDragging` to `null` lets us know not to draw the region, and setting `regionCursor` lets us know to draw the cursor right where the user left off

This is a contrived demo, so `onDragEnd` is kind of boring... Usually we would do something more interesting with the final `x` or `value`.
>>>>>>> 4e7fc85d

## API

### Constants `updateTypes`

Used as the `type` field on `DraggingUpdate` objects.

```
{
  DRAG_END: 'DRAG_END',
  DRAG_MOVE: 'DRAG_MOVE',
  DRAG_START: 'DRAG_START',
  MOUSE_ENTER: 'MOUSE_ENTER',
  MOUSE_LEAVE: 'MOUSE_LEAVE',
  MOUSE_MOVE: 'MOUSE_MOVE',
};
```

### Type `DraggingUpdate`

The data type issued for all callbacks.

```
type DraggingUpdate = {
  event: SyntheticMouseEvent<any>,
  manager: DraggableManager,
  tag: ?string,
  type: UpdateType,
  value: number,
  x: number,
};
```

### Type `DraggableBounds`

The type the `getBounds()` constructor parameter must return.

```
type DraggableBounds = {
  clientXLeft: number,
  maxValue?: number,
  minValue?: number,
  width: number,
};
```

`clientXLeft` is used to convert
[`MouseEvent.clientX`](https://developer.mozilla.org/en-US/docs/Web/API/MouseEvent/clientX) from the client
area to the dragging area.

`maxValue` and `minValue` are in terms of `value` on the updates, e.g. they are in the range from `[0, 1]`
where `0` is the far left (e.g. style `left: 0;`) end of the draggable region and `1` is the far right end
(style `right: 0`). If set, they will restrict the `x` and `value` issued by the callbacks.

<<<<<<< HEAD
`width` is used to convert `x` to `value` and is also the span on which `minValue` and `maxValue` are mapped
onto when calculating `x` and `value` for issuing callbacks.

=======
>>>>>>> 4e7fc85d
### Constructor parameters

```
type DraggableManagerOptions = {
  getBounds: (?string) => DraggableBounds,
  onMouseEnter?: DraggingUpdate => void,
  onMouseLeave?: DraggingUpdate => void,
  onMouseMove?: DraggingUpdate => void,
  onDragStart?: DraggingUpdate => void,
  onDragMove?: DraggingUpdate => void,
  onDragEnd?: DraggingUpdate => void,
  resetBoundsOnResize?: boolean,
  tag?: string,
};
```

`getBounds()` is used to map the `clientX` to whatever the dragging context is. **It is called lazily** and
the returned value is cached, until either `DraggableManager#resetBounds()` is called, the window is resized
(when `resetBoundsOnResize` is `true`) or `DraggableManager#dispose()` is called.

The callbacks are all optional. The callbacks all present the same data (`DraggingUpdate`), with the `type`
field being set based on which callback is firing (e.g. `type` is `'MOUSE_ENTER'` when `onMouseEnter` is
fired), and the `x` and `value` representing the last know position of the mouse cursor.

If `resetBoundsOnResize` is `true`, the instance resets the cached `DraggableBounds` when the window is
resized.

<<<<<<< HEAD
`tag` is an optional string parameter. It is a convenience field for distinguishing different
`DraggableManager` instances. If set on the constructor, it is set on every `DraggingUpdate` that is issued.

### `DraggableManager# isDragging()`

Returns `true` when the instance is in a dragged state, e.g. after `onDragStart` is fired and before
`onDragEnd` is fired.
=======
### `DraggableManager# isDragging()`

Returns `true` when the instance is in a dragged state, e.g. after `onDragStart` is fired and before `onDragEnd` is fired.
>>>>>>> 4e7fc85d

### `DraggableManager# dispose()`

Removes any event listeners attached to `window` and sets all instance properties to `undefined`.<|MERGE_RESOLUTION|>--- conflicted
+++ resolved
@@ -1,7 +1,6 @@
 # DraggbleManager Information and Demo
 
-In the `src/utils/DraggableManager/demo` folder there is a small project that demonstrates the use of the
-`DraggableManager` utility.
+In the `src/utils/DraggableManager/demo` folder there is a small project that demonstrates the use of the `DraggableManager` utility.
 
 The demo contains two components:
 
@@ -12,35 +11,17 @@
 
 ## Caveat
 
-<<<<<<< HEAD
-This DraggableManager utility does not actually "drag" anything, it does not move or drag DOM elements, it
-just tells us where the mouse is while the mouse is down. Primarily, it listens for `mousedown` and subsequent
-`mousemove` and then finally `mouseup` events. (It listens to `window` for the `mousemove` and `mouseup`
-events.)
-
-What we do with that information is up to us. This is mentioned because you need to handle the
-DraggableManager callbacks _to create the illusion of dragging_.
-=======
 This DraggableManager utility does not actually "drag" anything, it does not move or drag DOM elements, it just tells us where the mouse is while the mouse is down. Primarily, it listens for `mousedown` and subsequent `mousemove` and then finally `mouseup` events. (It listens to `window` for the `mousemove` and `mouseup` events.)
 
 What we do with that information is up to us. This is mentioned because you need to handle the DraggableManager callbacks _to create the illusion of dragging_.
->>>>>>> 4e7fc85d
 
 ## In brief
 
 DraggableManager instances provide three (and a half) conveniences:
 
 * Handle mouse events related to dragging.
-<<<<<<< HEAD
-* Maps `MouseEvent.clientX` from the
-  [client area](https://developer.mozilla.org/en-US/docs/Web/API/MouseEvent/clientX) to the local context
-  (yielding `x` (pixels) and `value` (0 -> 1, e.g, `x/width`)).
-* Maintains a sense of state in terms of whether or not the subject DOM element is being dragged. For example,
-  it fires `onMouseMove` callbacks when not being dragged and `onDragMove` when being dragged.
-=======
 * Maps `MouseEvent.clientX` from the [client area](https://developer.mozilla.org/en-US/docs/Web/API/MouseEvent/clientX) to the local context (yielding `x` (pixels) and `value` (0 -> 1, e.g, `x/width`)).
 * Maintains a sense of state in terms of whether or not the subject DOM element is being dragged. For example, it fires `onMouseMove` callbacks when not being dragged and `onDragMove` when being dragged.
->>>>>>> 4e7fc85d
 * Two other minor conveniences (relating to window events)
 
 And, DraggableManager instances have two (or three) primary requirements:
@@ -53,8 +34,7 @@
 
 ### Handles the mouse events related to dragging
 
-For the purposes of handling mouse events related to the intended dragging functionality, DraggableManager
-instances expose the following methods (among others):
+For the purposes of handling mouse events related to the intended dragging functionality, DraggableManager instances expose the following methods (among others):
 
 * `handleMouseEnter`
 * `handleMouseMove`
@@ -73,15 +53,7 @@
 
 ### Maps the `clientX` to `x` and `value`
 
-<<<<<<< HEAD
-`MouseEvent` (and `SyntheticMouseEvent`) events provide the
-[`clientX`](https://developer.mozilla.org/en-US/docs/Web/API/MouseEvent/clientX) property, which generally
-needs some adjustments before it's useful. For instance, in the following snippet we transform `clientX` to
-the `x` within the `<div>`. The `value` is simply the `x/width` ratio, which is pretty much the percent but
-divided by `100`.
-=======
 `MouseEvent` (and `SyntheticMouseEvent`) events provide the [`clientX`](https://developer.mozilla.org/en-US/docs/Web/API/MouseEvent/clientX) property, which generally needs some adjustments before it's useful. For instance, in the following snippet we transform `clientX` to the `x` within the `<div>`. The `value` is simply the `x/width` ratio, which is pretty much the percent but divided by `100`.
->>>>>>> 4e7fc85d
 
 ```jsx
 <div className="DividerDemo--realm">
@@ -96,15 +68,10 @@
       console.log('position along the width: ', localX / width);
     }}
   />
-</div>;
-```
-
-<<<<<<< HEAD
-In other words, DraggableManager instances convert the data to the relevant context. (The "relevant context"
-is, naturally, varies... see the `getBounds()` constructor parameter below).
-=======
+</div>
+```
+
 In other words, DraggableManager instances convert the data to the relevant context. (The "relevant context" is, naturally, varies... see the `getBounds()` constructor parameter below).
->>>>>>> 4e7fc85d
 
 ### Maintains a sense of state
 
@@ -116,61 +83,34 @@
 * onDragStart
 * onDragMove
 * onDragEnd
-<<<<<<< HEAD
-=======
 
 Implicit in the breakdown of the callbacks is the notion that `onDrag*` callbacks are fired when dragging and `onMouse*` callbacks are issued, otherwise.
->>>>>>> 4e7fc85d
-
-Implicit in the breakdown of the callbacks is the notion that `onDrag*` callbacks are fired when dragging and
-`onMouse*` callbacks are issued, otherwise.
-
-<<<<<<< HEAD
-Therefore, using the DraggableManager util relieves us of the necessity of keeping track of whether we are
-currently dragging or not.
-
-=======
->>>>>>> 4e7fc85d
+
+Therefore, using the DraggableManager util relieves us of the necessity of keeping track of whether we are currently dragging or not.
+
 ### Two other minor conveniences
 
-When dragging starts, the util then switches over to listening to window events (`mousemove` and `mouseup`).
-This prevents the dragging from having strange behavior if / when the user moves the mouse anywhere on the
-page.
+When dragging starts, the util then switches over to listening to window events (`mousemove` and `mouseup`). This prevents the dragging from having strange behavior if / when the user moves the mouse anywhere on the page.
 
 Last but not least...
 
-<<<<<<< HEAD
-The util listens for window resize events and makes adjustments accordingly, preventing things from going
-crazy (due to miscalibration) if the user resizes the window. This primary relates to the `getBounds()`
-constructor option (see below).
-=======
 The util listens for window resize events and makes adjustments accordingly, preventing things from going crazy (due to miscalibration) if the user resizes the window. This primary relates to the `getBounds()` constructor option (see below).
->>>>>>> 4e7fc85d
 
 ## Requirements
 
 ### Mouse events need to be piped into it
 
-In my use, DraggbaleManager instances become the receiver of the relevant mouse events instead of handlers on
-the React component.
-
-For instance, if implementing a draggable divider (see `DividerDemo.js` and the top half of the gif), only
-`onMouseDown` needs to be handled:
+In my use, DraggbaleManager instances become the receiver of the relevant mouse events instead of handlers on the React component.
+
+For instance, if implementing a draggable divider (see `DividerDemo.js` and the top half of the gif), only `onMouseDown` needs to be handled:
 
 ```jsx
 <div className="DividerDemo--realm">
   <div className="DividerDemo--divider" onMouseDown={this._dragManager.handleMouseDown} />
-<<<<<<< HEAD
-</div>;
-=======
-</div>
->>>>>>> 4e7fc85d
-```
-
-But, if implementing the ability to drag a sub-range (see `RegionDemo.js` and the bottom of demo gif), you
-generally want to show a vertical line at the mouse cursor until the dragging starts (`onMouseDown`), then you
-want to draw the region being dragged. So, the `onMouseMove`, `onMouseLeave` and `onMouseDown` handlers are
-necessary:
+</div>
+```
+
+But, if implementing the ability to drag a sub-range (see `RegionDemo.js` and the bottom of demo gif), you generally want to show a vertical line at the mouse cursor until the dragging starts (`onMouseDown`), then you want to draw the region being dragged. So, the `onMouseMove`, `onMouseLeave` and `onMouseDown` handlers are necessary:
 
 ```jsx
 <div
@@ -180,7 +120,7 @@
   onMouseLeave={this._dragManager.handleMouseMove}
 >
   {/* Draw visuals for the currently dragged range, otherwise empty */}
-</div>;
+</div>
 ```
 
 ### `getBounds()` constructor parameter
@@ -198,9 +138,7 @@
 };
 ```
 
-This generally amounts to calling
-[`Element#getBoundingClientRect()`](https://developer.mozilla.org/en-US/docs/Web/API/Element/getBoundingClientRect)
-on the DOM element that defines the valid dragging range.
+This generally amounts to calling [`Element#getBoundingClientRect()`](https://developer.mozilla.org/en-US/docs/Web/API/Element/getBoundingClientRect) on the DOM element that defines the valid dragging range.
 
 For instance, in the `DividerDemo`, the function used is `DivideDemo#_getDraggingBounds()`:
 
@@ -221,38 +159,22 @@
 
 In the snippet above, `this._realmElm` is the `<div>` that fills the green draggable region.
 
-On the other hand, if you need more flexibility, this function can ignore the DOM altogether and do something
-else entirely. It just needs to return an object with `clientXLeft` and `width` properties, at the minimum.
-
-<<<<<<< HEAD
-`maxValue` and `minValue` are optional and will restrict the extent of the dragging. They are in terms of
-`value`, not `x`.
-
-=======
->>>>>>> 4e7fc85d
+On the other hand, if you need more flexibility, this function can ignore the DOM altogether and do something else entirely. It just needs to return an object with `clientXLeft` and `width` properties, at the minimum.
+
+`maxValue` and `minValue` are optional and will restrict the extent of the dragging. They are in terms of `value`, not `x`.
+
 ### The callbacks need to be handled
 
 Last but not least, if the callbacks are ignored, nothing happens.
 
-In the `DividerDemo`, we're only interested in repositioning the divider when it is dragged. We don't care
-about mouse related callbacks. So, only the drag related callbacks are handled. And, all of the drag callbacks
-are handled in the same way: we update the position of the divider. Done. See
-`DividerDemo#_handleDragEvent()`.
-
-In the other scenario, `RegionDemo`, we care about showing the red vertical line for mouse-over. This sort of
-indicates to the user they can click and drag, and when they drag we want to show a region that spans the
-current drag. So, we handle the mousemove and mouseleave callbacks along with the drag callbacks.
-
-The `RegionDemo` is a bit more involved, so, to break down how we handle the callbacks... First, we store the
-following state (in the parent element, incidentally):
+In the `DividerDemo`, we're only interested in repositioning the divider when it is dragged. We don't care about mouse related callbacks. So, only the drag related callbacks are handled. And, all of the drag callbacks are handled in the same way: we update the position of the divider. Done. See `DividerDemo#_handleDragEvent()`.
+
+In the other scenario, `RegionDemo`, we care about showing the red vertical line for mouse-over. This sort of indicates to the user they can click and drag, and when they drag we want to show a region that spans the current drag. So, we handle the mousemove and mouseleave callbacks along with the drag callbacks.
+
+The `RegionDemo` is a bit more involved, so, to break down how we handle the callbacks... First, we store the following state (in the parent element, incidentally):
 
 * `regionCursor` is where we draw the cursor indicator (a red vertical line, in the demo).
-<<<<<<< HEAD
-* `regionDragging` represents the start (at index `0`) and current position (at index `1`) of the region
-  currently being dragged.
-=======
 * `regionDragging` represents the start (at index `0`) and current position (at index `1`) of the region currently being dragged.
->>>>>>> 4e7fc85d
 
 ```
 {
@@ -274,24 +196,12 @@
   * This allows us to draw the dragging region
 * `onDragMove`
   * Set `regionDragging` to `[regionDragging[0], value]`
-<<<<<<< HEAD
-  * Again, for drawing the dragging region. We keep `regionDragging[0]` as-is so we always know where the drag
-    started
-* `onDragEnd`
-  * Set `regionDragging` to `null`, set `regionCursor` to `value`
-  * Setting `regionDragging` to `null` lets us know not to draw the region, and setting `regionCursor` lets us
-    know to draw the cursor right where the user left off
-
-This is a contrived demo, so `onDragEnd` is kind of boring... Usually we would do something more interesting
-with the final `x` or `value`.
-=======
   * Again, for drawing the dragging region. We keep `regionDragging[0]` as-is so we always know where the drag started
 * `onDragEnd`
   * Set `regionDragging` to `null`, set `regionCursor` to `value`
   * Setting `regionDragging` to `null` lets us know not to draw the region, and setting `regionCursor` lets us know to draw the cursor right where the user left off
 
 This is a contrived demo, so `onDragEnd` is kind of boring... Usually we would do something more interesting with the final `x` or `value`.
->>>>>>> 4e7fc85d
 
 ## API
 
@@ -338,20 +248,12 @@
 };
 ```
 
-`clientXLeft` is used to convert
-[`MouseEvent.clientX`](https://developer.mozilla.org/en-US/docs/Web/API/MouseEvent/clientX) from the client
-area to the dragging area.
-
-`maxValue` and `minValue` are in terms of `value` on the updates, e.g. they are in the range from `[0, 1]`
-where `0` is the far left (e.g. style `left: 0;`) end of the draggable region and `1` is the far right end
-(style `right: 0`). If set, they will restrict the `x` and `value` issued by the callbacks.
-
-<<<<<<< HEAD
-`width` is used to convert `x` to `value` and is also the span on which `minValue` and `maxValue` are mapped
-onto when calculating `x` and `value` for issuing callbacks.
-
-=======
->>>>>>> 4e7fc85d
+`clientXLeft` is used to convert [`MouseEvent.clientX`](https://developer.mozilla.org/en-US/docs/Web/API/MouseEvent/clientX) from the client area to the dragging area.
+
+`maxValue` and `minValue` are in terms of `value` on the updates, e.g. they are in the range from `[0, 1]` where `0` is the far left (e.g. style `left: 0;`) end of the draggable region and `1` is the far right end (style `right: 0`). If set, they will restrict the `x` and `value` issued by the callbacks.
+
+`width` is used to convert `x` to `value` and is also the span on which `minValue` and `maxValue` are mapped onto when calculating `x` and `value` for issuing callbacks.
+
 ### Constructor parameters
 
 ```
@@ -368,30 +270,17 @@
 };
 ```
 
-`getBounds()` is used to map the `clientX` to whatever the dragging context is. **It is called lazily** and
-the returned value is cached, until either `DraggableManager#resetBounds()` is called, the window is resized
-(when `resetBoundsOnResize` is `true`) or `DraggableManager#dispose()` is called.
-
-The callbacks are all optional. The callbacks all present the same data (`DraggingUpdate`), with the `type`
-field being set based on which callback is firing (e.g. `type` is `'MOUSE_ENTER'` when `onMouseEnter` is
-fired), and the `x` and `value` representing the last know position of the mouse cursor.
-
-If `resetBoundsOnResize` is `true`, the instance resets the cached `DraggableBounds` when the window is
-resized.
-
-<<<<<<< HEAD
-`tag` is an optional string parameter. It is a convenience field for distinguishing different
-`DraggableManager` instances. If set on the constructor, it is set on every `DraggingUpdate` that is issued.
+`getBounds()` is used to map the `clientX` to whatever the dragging context is. **It is called lazily** and the returned value is cached, until either `DraggableManager#resetBounds()` is called, the window is resized (when `resetBoundsOnResize` is `true`) or `DraggableManager#dispose()` is called.
+
+The callbacks are all optional. The callbacks all present the same data (`DraggingUpdate`), with the `type` field being set based on which callback is firing (e.g. `type` is `'MOUSE_ENTER'` when `onMouseEnter` is fired), and the `x` and `value` representing the last know position of the mouse cursor.
+
+If `resetBoundsOnResize` is `true`, the instance resets the cached `DraggableBounds` when the window is resized.
+
+`tag` is an optional string parameter. It is a convenience field for distinguishing different `DraggableManager` instances. If set on the constructor, it is set on every `DraggingUpdate` that is issued.
 
 ### `DraggableManager# isDragging()`
 
-Returns `true` when the instance is in a dragged state, e.g. after `onDragStart` is fired and before
-`onDragEnd` is fired.
-=======
-### `DraggableManager# isDragging()`
-
 Returns `true` when the instance is in a dragged state, e.g. after `onDragStart` is fired and before `onDragEnd` is fired.
->>>>>>> 4e7fc85d
 
 ### `DraggableManager# dispose()`
 
