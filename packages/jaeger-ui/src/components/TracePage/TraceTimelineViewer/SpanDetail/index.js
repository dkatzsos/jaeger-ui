// @flow

// Copyright (c) 2017 Uber Technologies, Inc.
//
// Licensed under the Apache License, Version 2.0 (the "License");
// you may not use this file except in compliance with the License.
// You may obtain a copy of the License at
//
// http://www.apache.org/licenses/LICENSE-2.0
//
// Unless required by applicable law or agreed to in writing, software
// distributed under the License is distributed on an "AS IS" BASIS,
// WITHOUT WARRANTIES OR CONDITIONS OF ANY KIND, either express or implied.
// See the License for the specific language governing permissions and
// limitations under the License.

import React from 'react';
import { Divider } from 'antd';

import AccordianKeyValues from './AccordianKeyValues';
import AccordianLogs from './AccordianLogs';
import DetailState from './DetailState';
import { formatDuration } from '../utils';
import LabeledList from '../../../common/LabeledList';
<<<<<<< HEAD
import type { Log, Span } from '../../../../types/trace';
=======
import type { Log, Span, KeyValuePair, Link } from '../../../../types';
>>>>>>> 045524ad

import './index.css';

type SpanDetailProps = {
  detailState: DetailState,
  linksGetter: ?(KeyValuePair[], number) => Link[],
  logItemToggle: (string, Log) => void,
  logsToggle: string => void,
  processToggle: string => void,
  span: Span,
  tagsToggle: string => void,
  traceStartTime: number,
};

export default function SpanDetail(props: SpanDetailProps) {
  const {
    detailState,
    linksGetter,
    logItemToggle,
    logsToggle,
    processToggle,
    span,
    tagsToggle,
    traceStartTime,
  } = props;
  const { isTagsOpen, isProcessOpen, logs: logsState } = detailState;
  const { operationName, process, duration, relativeStartTime, spanID, logs, tags } = span;
  const overviewItems = [
    {
      key: 'svc',
      label: 'Service:',
      value: process.serviceName,
    },
    {
      key: 'duration',
      label: 'Duration:',
      value: formatDuration(duration),
    },
    {
      key: 'start',
      label: 'Start Time:',
      value: formatDuration(relativeStartTime),
    },
  ];
  return (
    <div>
      <div className="ub-flex ub-items-center">
        <h2 className="ub-flex-auto ub-m0">{operationName}</h2>
        <LabeledList
          className="ub-tx-right-align"
          dividerClassName="SpanDetail--divider"
          items={overviewItems}
        />
      </div>
      <Divider className="SpanDetail--divider ub-my1" />
      <div>
        <div>
          <AccordianKeyValues
            data={tags}
            label="Tags"
            linksGetter={linksGetter}
            isOpen={isTagsOpen}
            onToggle={() => tagsToggle(spanID)}
          />
          {process.tags && (
            <AccordianKeyValues
              className="ub-mb1"
              data={process.tags}
              label="Process"
              linksGetter={linksGetter}
              isOpen={isProcessOpen}
              onToggle={() => processToggle(spanID)}
            />
          )}
        </div>
        {logs &&
          logs.length > 0 && (
            <AccordianLogs
              linksGetter={linksGetter}
              logs={logs}
              isOpen={logsState.isOpen}
              openedItems={logsState.openedItems}
              onToggle={() => logsToggle(spanID)}
              onItemToggle={logItem => logItemToggle(spanID, logItem)}
              timestamp={traceStartTime}
            />
          )}

        <small className="SpanDetail--debugInfo">
          <span className="SpanDetail--debugLabel" data-label="SpanID:" />{' '}
          <span className="SpanDetail--debugValue">{spanID}</span>
        </small>
      </div>
    </div>
  );
}<|MERGE_RESOLUTION|>--- conflicted
+++ resolved
@@ -22,11 +22,7 @@
 import DetailState from './DetailState';
 import { formatDuration } from '../utils';
 import LabeledList from '../../../common/LabeledList';
-<<<<<<< HEAD
-import type { Log, Span } from '../../../../types/trace';
-=======
-import type { Log, Span, KeyValuePair, Link } from '../../../../types';
->>>>>>> 045524ad
+import type { Log, Span, KeyValuePair, Link } from '../../../../types/trace';
 
 import './index.css';
 
