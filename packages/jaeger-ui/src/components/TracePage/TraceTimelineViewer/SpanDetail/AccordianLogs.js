// @flow

// Copyright (c) 2017 Uber Technologies, Inc.
//
// Licensed under the Apache License, Version 2.0 (the "License");
// you may not use this file except in compliance with the License.
// You may obtain a copy of the License at
//
// http://www.apache.org/licenses/LICENSE-2.0
//
// Unless required by applicable law or agreed to in writing, software
// distributed under the License is distributed on an "AS IS" BASIS,
// WITHOUT WARRANTIES OR CONDITIONS OF ANY KIND, either express or implied.
// See the License for the specific language governing permissions and
// limitations under the License.

import React from 'react';
import _sortBy from 'lodash/sortBy';
import IoIosArrowDown from 'react-icons/lib/io/ios-arrow-down';
import IoIosArrowRight from 'react-icons/lib/io/ios-arrow-right';

import AccordianKeyValues from './AccordianKeyValues';
import { formatDuration } from '../utils';
<<<<<<< HEAD

import type { Log } from '../../../../types/trace';
=======
import type { Log, KeyValuePair, Link } from '../../../../types';
>>>>>>> 045524ad

import './AccordianLogs.css';

type AccordianLogsProps = {
  isOpen: boolean,
  linksGetter: ?(KeyValuePair[], number) => Link[],
  logs: Log[],
  onItemToggle: Log => void,
  onToggle: () => void,
  openedItems: Set<Log>,
  timestamp: number,
};

export default function AccordianLogs(props: AccordianLogsProps) {
  const { isOpen, linksGetter, logs, openedItems, onItemToggle, onToggle, timestamp } = props;

  return (
    <div className="AccordianLogs">
      <a
        className={`AccordianLogs--header ${isOpen ? 'is-open' : ''}`}
        aria-checked={isOpen}
        onClick={onToggle}
        role="switch"
      >
        {isOpen ? <IoIosArrowDown className="u-align-icon" /> : <IoIosArrowRight className="u-align-icon" />}
        <strong>Logs</strong> ({logs.length})
      </a>
      {isOpen && (
        <div className="AccordianLogs--content">
          {_sortBy(logs, 'timestamp').map((log, i) => (
            <AccordianKeyValues
              // `i` is necessary in the key because timestamps can repeat
              // eslint-disable-next-line react/no-array-index-key
              key={`${log.timestamp}-${i}`}
              className={i < logs.length - 1 ? 'ub-mb1' : null}
              // compact
              highContrast
              isOpen={openedItems.has(log)}
              linksGetter={linksGetter}
              data={log.fields || []}
              label={`${formatDuration(log.timestamp - timestamp)}`}
              onToggle={() => onItemToggle(log)}
            />
          ))}
          <small className="AccordianLogs--footer">
            Log timestamps are relative to the start time of the full trace.
          </small>
        </div>
      )}
    </div>
  );
}<|MERGE_RESOLUTION|>--- conflicted
+++ resolved
@@ -21,12 +21,7 @@
 
 import AccordianKeyValues from './AccordianKeyValues';
 import { formatDuration } from '../utils';
-<<<<<<< HEAD
-
-import type { Log } from '../../../../types/trace';
-=======
-import type { Log, KeyValuePair, Link } from '../../../../types';
->>>>>>> 045524ad
+import type { Log, KeyValuePair, Link } from '../../../../types/trace';
 
 import './AccordianLogs.css';
 
