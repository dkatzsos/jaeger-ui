// @flow

// Copyright (c) 2017 Uber Technologies, Inc.
//
// Licensed under the Apache License, Version 2.0 (the "License");
// you may not use this file except in compliance with the License.
// You may obtain a copy of the License at
//
// http://www.apache.org/licenses/LICENSE-2.0
//
// Unless required by applicable law or agreed to in writing, software
// distributed under the License is distributed on an "AS IS" BASIS,
// WITHOUT WARRANTIES OR CONDITIONS OF ANY KIND, either express or implied.
// See the License for the specific language governing permissions and
// limitations under the License.

import * as React from 'react';
import _clamp from 'lodash/clamp';
import _mapValues from 'lodash/mapValues';
import _maxBy from 'lodash/maxBy';
import _values from 'lodash/values';
import { connect } from 'react-redux';
import type { RouterHistory, Match } from 'react-router-dom';
import { bindActionCreators } from 'redux';

import ArchiveNotifier from './ArchiveNotifier';
import { actions as archiveActions } from './ArchiveNotifier/duck';
import { trackFilter, trackRange } from './index.track';
<<<<<<< HEAD
import { init as initShortcuts, reset as resetShortcuts } from './keyboard-shortcuts';
=======
import type { CombokeysHandler, ShortcutCallbacks } from './keyboard-shortcuts';
import { merge as mergeShortcuts, reset as resetShortcuts } from './keyboard-shortcuts';
>>>>>>> 7896416c
import { cancel as cancelScroll, scrollBy, scrollTo } from './scroll-page';
import ScrollManager from './ScrollManager';
import SpanGraph from './SpanGraph';
import TracePageHeader from './TracePageHeader';
import { trackSlimHeaderToggle } from './TracePageHeader.track';
import TraceTimelineViewer from './TraceTimelineViewer';
import ErrorMessage from '../common/ErrorMessage';
import LoadingIndicator from '../common/LoadingIndicator';
import * as jaegerApiActions from '../../actions/jaeger-api';
import { fetchedState } from '../../constants';
import { getTraceName } from '../../model/trace-viewer';
import prefixUrl from '../../utils/prefix-url';

import type { CombokeysHandler, ShortcutCallbacks } from './keyboard-shortcuts';
import type { ViewRange, ViewRangeTimeUpdate } from './types';
import type { FetchedTrace, ReduxState } from '../../types';
import type { TraceArchive } from '../../types/archive';

import './index.css';

type TracePageProps = {
  archiveEnabled: boolean,
  archiveTraceState: ?TraceArchive,
  archiveTrace: string => void,
  acknowledgeArchive: string => void,
  fetchTrace: string => void,
  history: RouterHistory,
  id: string,
  trace: ?FetchedTrace,
};

type TracePageState = {
  headerHeight: ?number,
  slimView: boolean,
  textFilter: ?string,
  viewRange: ViewRange,
};

// export for tests
export const VIEW_MIN_RANGE = 0.01;
const VIEW_CHANGE_BASE = 0.005;
const VIEW_CHANGE_FAST = 0.05;

// export for tests
export const shortcutConfig = {
  panLeft: [-VIEW_CHANGE_BASE, -VIEW_CHANGE_BASE],
  panLeftFast: [-VIEW_CHANGE_FAST, -VIEW_CHANGE_FAST],
  panRight: [VIEW_CHANGE_BASE, VIEW_CHANGE_BASE],
  panRightFast: [VIEW_CHANGE_FAST, VIEW_CHANGE_FAST],
  zoomIn: [VIEW_CHANGE_BASE, -VIEW_CHANGE_BASE],
  zoomInFast: [VIEW_CHANGE_FAST, -VIEW_CHANGE_FAST],
  zoomOut: [-VIEW_CHANGE_BASE, VIEW_CHANGE_BASE],
  zoomOutFast: [-VIEW_CHANGE_FAST, VIEW_CHANGE_FAST],
};

// export for tests
export function makeShortcutCallbacks(adjRange: (number, number) => void): ShortcutCallbacks {
  function getHandler([startChange, endChange]): CombokeysHandler {
    return function combokeyHandler(event: SyntheticKeyboardEvent<any>) {
      event.preventDefault();
      adjRange(startChange, endChange);
    };
  }
  return _mapValues(shortcutConfig, getHandler);
}

export default class TracePage extends React.PureComponent<TracePageProps, TracePageState> {
  props: TracePageProps;
  state: TracePageState;

  _headerElm: ?Element;
  _scrollManager: ScrollManager;

  constructor(props: TracePageProps) {
    super(props);
    this.state = {
      headerHeight: null,
      slimView: false,
      textFilter: '',
      viewRange: {
        time: {
          current: [0, 1],
        },
      },
    };
    this._headerElm = null;
    const { trace } = props;
    this._scrollManager = new ScrollManager(trace && trace.data, {
      scrollBy,
      scrollTo,
    });
    resetShortcuts();
  }

  componentDidMount() {
    this.ensureTraceFetched();
    this.updateViewRangeTime(0, 1);
    /* istanbul ignore if */
    if (!this._scrollManager) {
      throw new Error('Invalid state - scrollManager is unset');
    }
    const {
      scrollPageDown,
      scrollPageUp,
      scrollToNextVisibleSpan,
      scrollToPrevVisibleSpan,
    } = this._scrollManager;
    const adjViewRange = (a: number, b: number) => this._adjustViewRange(a, b, 'kbd');
    const shortcutCallbacks = makeShortcutCallbacks(adjViewRange);
    shortcutCallbacks.scrollPageDown = scrollPageDown;
    shortcutCallbacks.scrollPageUp = scrollPageUp;
    shortcutCallbacks.scrollToNextVisibleSpan = scrollToNextVisibleSpan;
    shortcutCallbacks.scrollToPrevVisibleSpan = scrollToPrevVisibleSpan;
    mergeShortcuts(shortcutCallbacks);
  }

  componentWillReceiveProps(nextProps: TracePageProps) {
    if (this._scrollManager) {
      const { trace } = nextProps;
      this._scrollManager.setTrace(trace && trace.data);
    }
  }

  componentDidUpdate({ id: prevID }: TracePageProps) {
    const { id, trace } = this.props;
    this.setHeaderHeight(this._headerElm);
    if (!trace) {
      this.ensureTraceFetched();
      return;
    }
    if (prevID !== id) {
      this.updateViewRangeTime(0, 1);
    }
  }

  componentWillUnmount() {
    resetShortcuts();
    cancelScroll();
    if (this._scrollManager) {
      this._scrollManager.destroy();
      this._scrollManager = new ScrollManager(undefined, {
        scrollBy,
        scrollTo,
      });
    }
  }

  _adjustViewRange(startChange: number, endChange: number, trackSrc: string) {
    const [viewStart, viewEnd] = this.state.viewRange.time.current;
    let start = _clamp(viewStart + startChange, 0, 0.99);
    let end = _clamp(viewEnd + endChange, 0.01, 1);
    if (end - start < VIEW_MIN_RANGE) {
      if (startChange < 0 && endChange < 0) {
        end = start + VIEW_MIN_RANGE;
      } else if (startChange > 0 && endChange > 0) {
        end = start + VIEW_MIN_RANGE;
      } else {
        const center = viewStart + (viewEnd - viewStart) / 2;
        start = center - VIEW_MIN_RANGE / 2;
        end = center + VIEW_MIN_RANGE / 2;
      }
    }
    this.updateViewRangeTime(start, end, trackSrc);
  }

  setHeaderHeight = (elm: ?Element) => {
    this._headerElm = elm;
    if (elm) {
      if (this.state.headerHeight !== elm.clientHeight) {
        this.setState({ headerHeight: elm.clientHeight });
      }
    } else if (this.state.headerHeight) {
      this.setState({ headerHeight: null });
    }
  };

  updateTextFilter = (textFilter: ?string) => {
    trackFilter(textFilter);
    this.setState({ textFilter });
  };

  updateViewRangeTime = (start: number, end: number, trackSrc?: string) => {
    if (trackSrc) {
      trackRange(trackSrc, [start, end], this.state.viewRange.time.current);
    }
    const time = { current: [start, end] };
    const viewRange = { ...this.state.viewRange, time };
    this.setState({ viewRange });
  };

  updateNextViewRangeTime = (update: ViewRangeTimeUpdate) => {
    const time = { ...this.state.viewRange.time, ...update };
    const viewRange = { ...this.state.viewRange, time };
    this.setState({ viewRange });
  };

  toggleSlimView = () => {
    const { slimView } = this.state;
    trackSlimHeaderToggle(!slimView);
    this.setState({ slimView: !slimView });
  };

  archiveTrace = () => {
    const { id, archiveTrace } = this.props;
    archiveTrace(id);
  };

  acknowledgeArchive = () => {
    const { id, acknowledgeArchive } = this.props;
    acknowledgeArchive(id);
  };

  ensureTraceFetched() {
    const { fetchTrace, trace, id } = this.props;
    if (!trace) {
      fetchTrace(id);
      return;
    }
    const { history } = this.props;
    if (id && id !== id.toLowerCase()) {
      history.push(prefixUrl(`/trace/${id.toLowerCase()}`));
    }
  }

  render() {
    const { archiveEnabled, archiveTraceState, trace } = this.props;
    const { slimView, headerHeight, textFilter, viewRange } = this.state;
    if (!trace || trace.state === fetchedState.LOADING) {
      return <LoadingIndicator className="u-mt-vast" centered />;
    }
    const { data } = trace;
    if (trace.state === fetchedState.ERROR || !data) {
      return <ErrorMessage className="ub-m3" error={trace.error || 'Unknown error'} />;
    }
    const { duration, processes, spans, startTime, traceID } = data;
    const maxSpanDepth = _maxBy(spans, 'depth').depth + 1;
    const numberOfServices = new Set(_values(processes).map(p => p.serviceName)).size;
    return (
      <div>
        {archiveEnabled && (
          <ArchiveNotifier acknowledge={this.acknowledgeArchive} archivedState={archiveTraceState} />
        )}
        <div className="Tracepage--headerSection" ref={this.setHeaderHeight}>
          <TracePageHeader
            duration={duration}
            maxDepth={maxSpanDepth}
            name={getTraceName(spans)}
            numServices={numberOfServices}
            numSpans={spans.length}
            slimView={slimView}
            timestamp={startTime}
            traceID={traceID}
            onSlimViewClicked={this.toggleSlimView}
            textFilter={textFilter}
            updateTextFilter={this.updateTextFilter}
            archiveButtonVisible={archiveEnabled}
            onArchiveClicked={this.archiveTrace}
          />
          {!slimView && (
            <SpanGraph
              trace={data}
              viewRange={viewRange}
              updateNextViewRangeTime={this.updateNextViewRangeTime}
              updateViewRangeTime={this.updateViewRangeTime}
            />
          )}
        </div>
        {headerHeight && (
          <section style={{ paddingTop: headerHeight }}>
            <TraceTimelineViewer
              registerAccessors={this._scrollManager.setAccessors}
              textFilter={textFilter}
              trace={data}
              updateNextViewRangeTime={this.updateNextViewRangeTime}
              updateViewRangeTime={this.updateViewRangeTime}
              viewRange={viewRange}
            />
          </section>
        )}
      </div>
    );
  }
}

// export for tests
export function mapStateToProps(state: ReduxState, ownProps: { match: Match }) {
  const { id } = ownProps.match.params;
  const trace = id ? state.trace.traces[id] : null;
  const archiveTraceState = id ? state.archive[id] : null;
  const archiveEnabled = Boolean(state.config.archiveEnabled);
  return { archiveEnabled, archiveTraceState, id, trace };
}

// export for tests
export function mapDispatchToProps(dispatch: Function) {
  const { fetchTrace } = bindActionCreators(jaegerApiActions, dispatch);
  const { archiveTrace, acknowledge: acknowledgeArchive } = bindActionCreators(archiveActions, dispatch);
  return { acknowledgeArchive, archiveTrace, fetchTrace };
}

export const ConnectedTracePage = connect(mapStateToProps, mapDispatchToProps)(TracePage);<|MERGE_RESOLUTION|>--- conflicted
+++ resolved
@@ -26,12 +26,7 @@
 import ArchiveNotifier from './ArchiveNotifier';
 import { actions as archiveActions } from './ArchiveNotifier/duck';
 import { trackFilter, trackRange } from './index.track';
-<<<<<<< HEAD
-import { init as initShortcuts, reset as resetShortcuts } from './keyboard-shortcuts';
-=======
-import type { CombokeysHandler, ShortcutCallbacks } from './keyboard-shortcuts';
 import { merge as mergeShortcuts, reset as resetShortcuts } from './keyboard-shortcuts';
->>>>>>> 7896416c
 import { cancel as cancelScroll, scrollBy, scrollTo } from './scroll-page';
 import ScrollManager from './ScrollManager';
 import SpanGraph from './SpanGraph';
